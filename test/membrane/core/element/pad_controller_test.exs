--- conflicted
+++ resolved
@@ -9,15 +9,10 @@
 
   @module Membrane.Core.Element.PadController
 
-<<<<<<< HEAD
-  defp prepare_state(elem_module, name \\ :element) do
-    State.new(%{name: name, module: elem_module, clock: nil, sync: nil})
-=======
   defp prepare_state(elem_module, name \\ :element, playback_state \\ :stopped) do
-    elem_module
-    |> State.new(name)
+    %{name: name, module: elem_module, clock: nil, sync: nil}
+    |> State.new()
     |> Playbackable.update_playback(&%{&1 | state: playback_state})
->>>>>>> d69c202c
     |> PadSpecHandler.init_pads()
     |> Bunch.Access.put_in(:internal_state, %{})
     |> Bunch.Access.put_in(:watcher, self())
