defmodule Membrane.Testing.Pipeline do
  @moduledoc """
  This Pipeline was created to reduce testing boilerplate and ease communication
<<<<<<< HEAD
  with its elements. It also provides utility for receiving messages when
  `Pipeline` playback state changes and notifications it receives.
=======
  with its elements. It also provides a utility for informing testing process about
  playback state changes and received notifications.
>>>>>>> 7a23c70a

  When you want a build Pipeline to test your elements you need three things:
   - Pipeline Module
   - List of elements
   - Links between those elements

  When creating pipelines for tests the only essential part is the list of
   elements. In most cases during the tests, elements are linked in a way that
  `:output` pad is linked to `:input` pad of subsequent element. So we only need
   to pass a list of elements and links can be generated automatically.

  To start a testing pipeline you need to build
  `Membrane.Testing.Pipeline.Options` struct and pass to
  `Membrane.Testing.Pipeline.start_link/2`. Links are generated by
  `populate_links/1`.

  ```
  options = %Membrane.Testing.Pipeline.Options {
    elements: [
      el1: MembraneElement1,
      el2: MembraneElement2,
      ...
    ]
  }
  {:ok, pipeline} = Membrane.Testing.Pipeline.start_link(options)
  ```

  If you need to pass custom links, you can always do it using `:links` field of
  `Membrane.Testing.Pipeline.Options` struct.
<<<<<<< HEAD

  ```
  options = %Membrane.Testing.Pipeline.Options {
    elements: [
      el1: MembraneElement1,
      el2: MembraneElement2,
      ],
      links: %{
        {:el1, :output} => {:el2, :input}
      }
    }
    ```

  You can also pass a custom pipeline module, by using `:module` field of
  `Membrane.Testing.Pipeline.Options` struct. Every callback of the module
  will be executed before the callbacks of Testing.Pipeline.
=======
>>>>>>> 7a23c70a

  ```
  options = %Membrane.Testing.Pipeline.Options {
    elements: [
      el1: MembraneElement1,
      el2: MembraneElement2,
      ],
<<<<<<< HEAD
      module: Your.Module
=======
      links: %{
        {:el1, :output} => {:el2, :input}
      }
>>>>>>> 7a23c70a
    }
    ```

  See `Membrane.Testing.Pipeline.Options` for available options.

<<<<<<< HEAD
  ## Example usage

  Once options are created we can start the pipeline.

      options = %Membrane.Testing.Pipeline.Options {
        elements: [
          source: %Membrane.Testing.Source{},
          tested_element: TestedElement,
          sink: %Membrane.Testing.Sink{}
        ]
      }
      {:ok, pipeline} = Membrane.Testing.Pipeline.start_link(options)


  We can now wait till the end of the stream reaches the sink element.

      assert_end_of_stream(pipeline, :sink)

  We can also assert that the `Membrane.Testing.Sink` processed a specific
  buffer.

      assert_sink_buffer(pipeline, :sink ,%Membrane.Buffer{payload: 1})

  ## Assertions

  Using this module enables usage of various assertions which are described in
  detail in `Membrane.Testing.Assertions`.
=======
  ## Assertions

  This pipeline is designed to work with `Membrane.Testing.Assertions`. Check
  them out or see example below for more details.
>>>>>>> 7a23c70a

  ## Messaging children

  You can send messages to children using their names specified in the elements
  list. Please check `message_child/3` for more details.
<<<<<<< HEAD
=======

  ## Example usage

  Firstly, we can start the pipeline providing its options:

      options = %Membrane.Testing.Pipeline.Options {
        elements: [
          source: %Membrane.Testing.Source{},
          tested_element: TestedElement,
          sink: %Membrane.Testing.Sink{}
        ]
      }
      {:ok, pipeline} = Membrane.Testing.Pipeline.start_link(options)


  We can now wait till the end of the stream reaches the sink element (don't forget
  to import `Membrane.Testing.Assertions`):

      assert_end_of_stream(pipeline, :sink)

  We can also assert that the `Membrane.Testing.Sink` processed a specific
  buffer:

      assert_sink_buffer(pipeline, :sink, %Membrane.Buffer{payload: 1})
>>>>>>> 7a23c70a

  """

  use Membrane.Pipeline

  alias Membrane.{Element, Pipeline}
  alias Membrane.Pipeline.Spec

  defmodule Options do
    @moduledoc """
    Structure representing `options` passed to testing pipeline.

    ##  Test Process
    `pid` of process that shall receive messages when Pipeline invokes playback
    state change callback and receives notification.

    ## Elements
    List of element specs.

    ## Links
    Map describing links between elements.

<<<<<<< HEAD
    ## Module
    Pipeline Module with custom callbacks.

    ## Custom Args
    Arguments for Module's `handle_init` callback.

=======
>>>>>>> 7a23c70a
    If links are not present or set to nil they will be populated automatically
    based on elements order using default pad names.
    """

<<<<<<< HEAD
    defstruct [:elements, :links, :test_process, :module, :custom_args]

    @type t :: %__MODULE__{
            test_process: pid() | nil,
            elements: Spec.children_spec_t() | nil,
            links: Spec.links_spec_t() | nil,
            module: module() | nil,
            custom_args: Pipeline.pipeline_options_t() | nil
          }
  end

  defmodule State do
    @moduledoc """
    Structure representing `state`.

    ##  Test Process
    `pid` of process that shall receive messages when Pipeline invokes playback
    state change callback and receives notification.

    ## Module
    Pipeline Module with custom callbacks.

    ## Custom Pipeline State
    State of the pipeline defined by Module.
    """

    @enforce_keys [:test_process, :module]
    defstruct @enforce_keys ++ [:custom_pipeline_state]
=======
    @enforce_keys [:elements]
    defstruct @enforce_keys ++ [:links, :test_process]
>>>>>>> 7a23c70a

    @type t :: %__MODULE__{
            test_process: pid() | nil,
            module: module() | nil,
            custom_pipeline_state: any
          }
  end

  def start_link(pipeline_options, process_options \\ []) do
    Pipeline.start_link(__MODULE__, default_options(pipeline_options), process_options)
  end

  def start(pipeline_options, process_options \\ []) do
    Pipeline.start(__MODULE__, default_options(pipeline_options), process_options)
  end

<<<<<<< HEAD
=======
  defp default_options(%Options{test_process: nil} = options),
    do: %Options{options | test_process: self()}

  defp default_options(default), do: default

>>>>>>> 7a23c70a
  @doc """
  Links subsequent elements using default pads (linking `:input` to `:output` of
  previous element).

  ## Example

      iex> Pipeline.populate_links([el1: MembraneElement1, el2: MembraneElement2])
      %{{:el1, :output} => {:el2, :input}}
  """
  @spec populate_links(elements :: Spec.children_spec_t()) :: Spec.links_spec_t()
  def populate_links(elements) do
    elements
    |> Enum.chunk_every(2, 1, :discard)
    |> Enum.map(fn [{output_name, _}, {input_name, _}] ->
      {{output_name, :output}, {input_name, :input}}
    end)
    |> Enum.into(%{})
  end

  @doc """
  Sends message to a child by Element name.

  ## Example

  Knowing that `pipeline` has child named `sink`, message can be sent as follows:

      message_child(pipeline, :sink, {:message, "to handle"})
  """
  @spec message_child(pid(), Element.name_t(), any()) :: :ok
  def message_child(pipeline, child, message) do
    send(pipeline, {:for_element, child, message})
    :ok
  end

  @impl true
<<<<<<< HEAD
  def handle_init(%Options{links: nil, module: nil} = options) do
    new_links = populate_links(options.elements)
=======
  def handle_init(%Options{links: nil, elements: elements} = options) do
    new_links = populate_links(elements)
>>>>>>> 7a23c70a
    handle_init(%Options{options | links: new_links})
  end

  def handle_init(%Options{module: nil} = options) do
    spec = %Membrane.Pipeline.Spec{
      children: options.elements,
      links: options.links
    }

<<<<<<< HEAD
    new_state = %State{test_process: options.test_process, module: nil}
=======
    new_state = Map.take(args, [:test_process])
>>>>>>> 7a23c70a
    {{:ok, spec}, new_state}
  end

  def handle_init(%Options{links: nil, elements: nil} = options) do
    new_state = %State{
      test_process: options.test_process,
      module: options.module,
      custom_pipeline_state: options.custom_args
    }

    eval(:handle_init, [], fn -> {:ok, new_state} end, new_state)
  end

  @impl true
  def handle_stopped_to_prepared(%State{} = state),
    do:
      eval(
        :handle_stopped_to_prepared,
        [],
        fn -> notify_playback_state_changed(:stopped, :prepared, state) end,
        state
      )

  @impl true
<<<<<<< HEAD
  def handle_prepared_to_playing(%State{} = state),
    do:
      eval(
        :handle_prepared_to_playing,
        [],
        fn -> notify_playback_state_changed(:prepared, :playing, state) end,
        state
      )

  @impl true
  def handle_playing_to_prepared(%State{} = state),
    do:
      eval(
        :handle_playing_to_prepared,
        [],
        fn -> notify_playback_state_changed(:playing, :prepared, state) end,
        state
      )

  @impl true
  def handle_prepared_to_stopped(%State{} = state),
    do:
      eval(
        :handle_prepared_to_stopped,
        [],
        fn -> notify_playback_state_changed(:prepared, :stopped, state) end,
        state
      )

  @impl true
  def handle_notification(notification, from, %State{} = state),
    do:
      eval(
        :handle_notification,
        [notification, from],
        fn -> notify_test_process({:handle_notification, {notification, from}}, state) end,
        state
      )

  @impl true
  def handle_spec_started(elements, %State{} = state),
    do:
      eval(
        :handle_spec_started,
        [elements],
        fn -> {:ok, state} end,
        state
      )
=======
  def handle_stopped_to_prepared(state),
    do: notify_playback_state_changed(:stopped, :prepared, state)

  @impl true
  def handle_prepared_to_playing(state),
    do: notify_playback_state_changed(:prepared, :playing, state)

  @impl true
  def handle_playing_to_prepared(state),
    do: notify_playback_state_changed(:playing, :prepared, state)

  @impl true
  def handle_prepared_to_stopped(state),
    do: notify_playback_state_changed(:prepared, :stopped, state)

  @impl true
  def handle_notification(notification, from, state) do
    notify_test_process({:handle_notification, {notification, from}}, state)
  end
>>>>>>> 7a23c70a

  @impl true
  def handle_other({:for_element, element, message}, %State{} = state),
    do:
      eval(
        :handle_other,
        [{:for_element, element, message}],
        fn -> {{:ok, forward: {element, message}}, state} end,
        state
      )

  def handle_other(message, %State{} = state),
    do:
      eval(
        :handle_other,
        [message],
        fn -> notify_test_process({:handle_other, message}, state) end,
        state
      )

  defp default_options(%Options{test_process: nil} = options),
    do: %Options{options | test_process: self()}

  defp default_options(default), do: default

  defp eval(custom_function, custom_args, function, state)

  defp eval(_, _, function, %State{module: nil}),
    do: function.()

  defp eval(custom_function, custom_args, function, %State{module: module} = state) do
    with custom_result = {{:ok, _actions}, _state} <-
           apply(module, custom_function, custom_args ++ [state.custom_pipeline_state])
           |> unify_result do
      result = function.()
      combine_results(custom_result, result)
    end
  end

<<<<<<< HEAD
  defp notify_playback_state_changed(previous, current, %State{} = state) do
    notify_test_process({:playback_state_changed, previous, current}, state)
  end

  defp notify_test_process(message, %State{test_process: test_process} = state) do
    send(test_process, {__MODULE__, self(), message})

    {:ok, state}
  end

  defp unify_result({:ok, state}),
    do: {{:ok, []}, state}
=======
  def handle_other(message, state),
    do: notify_test_process({:handle_other, message}, state)

  defp notify_playback_state_changed(previous, current, state) do
    notify_test_process({:playback_state_changed, previous, current}, state)
  end

  defp notify_test_process(message, %{test_process: test_process} = state) do
    send(test_process, {__MODULE__, self(), message})
>>>>>>> 7a23c70a

  defp unify_result({{_, _}, _} = result),
    do: result

  defp combine_results({custom_actions, custom_state}, {actions, state}) do
    {combine_actions(custom_actions, actions),
     Map.put(state, :custom_pipeline_state, custom_state)}
  end

  defp combine_actions(l, r) do
    case {l, r} do
      {l, :ok} -> l
      {{:ok, actions_l}, {:ok, actions_r}} -> {:ok, actions_l ++ actions_r}
      {_l, r} -> r
    end
  end
end<|MERGE_RESOLUTION|>--- conflicted
+++ resolved
@@ -1,13 +1,8 @@
 defmodule Membrane.Testing.Pipeline do
   @moduledoc """
   This Pipeline was created to reduce testing boilerplate and ease communication
-<<<<<<< HEAD
-  with its elements. It also provides utility for receiving messages when
-  `Pipeline` playback state changes and notifications it receives.
-=======
   with its elements. It also provides a utility for informing testing process about
   playback state changes and received notifications.
->>>>>>> 7a23c70a
 
   When you want a build Pipeline to test your elements you need three things:
    - Pipeline Module
@@ -37,7 +32,6 @@
 
   If you need to pass custom links, you can always do it using `:links` field of
   `Membrane.Testing.Pipeline.Options` struct.
-<<<<<<< HEAD
 
   ```
   options = %Membrane.Testing.Pipeline.Options {
@@ -54,8 +48,6 @@
   You can also pass a custom pipeline module, by using `:module` field of
   `Membrane.Testing.Pipeline.Options` struct. Every callback of the module
   will be executed before the callbacks of Testing.Pipeline.
-=======
->>>>>>> 7a23c70a
 
   ```
   options = %Membrane.Testing.Pipeline.Options {
@@ -63,22 +55,25 @@
       el1: MembraneElement1,
       el2: MembraneElement2,
       ],
-<<<<<<< HEAD
       module: Your.Module
-=======
-      links: %{
-        {:el1, :output} => {:el2, :input}
-      }
->>>>>>> 7a23c70a
     }
     ```
 
   See `Membrane.Testing.Pipeline.Options` for available options.
 
-<<<<<<< HEAD
+  ## Assertions
+
+  This pipeline is designed to work with `Membrane.Testing.Assertions`. Check
+  them out or see example below for more details.
+
+  ## Messaging children
+
+  You can send messages to children using their names specified in the elements
+  list. Please check `message_child/3` for more details.
+
   ## Example usage
 
-  Once options are created we can start the pipeline.
+  Firstly, we can start the pipeline providing its options:
 
       options = %Membrane.Testing.Pipeline.Options {
         elements: [
@@ -90,47 +85,6 @@
       {:ok, pipeline} = Membrane.Testing.Pipeline.start_link(options)
 
 
-  We can now wait till the end of the stream reaches the sink element.
-
-      assert_end_of_stream(pipeline, :sink)
-
-  We can also assert that the `Membrane.Testing.Sink` processed a specific
-  buffer.
-
-      assert_sink_buffer(pipeline, :sink ,%Membrane.Buffer{payload: 1})
-
-  ## Assertions
-
-  Using this module enables usage of various assertions which are described in
-  detail in `Membrane.Testing.Assertions`.
-=======
-  ## Assertions
-
-  This pipeline is designed to work with `Membrane.Testing.Assertions`. Check
-  them out or see example below for more details.
->>>>>>> 7a23c70a
-
-  ## Messaging children
-
-  You can send messages to children using their names specified in the elements
-  list. Please check `message_child/3` for more details.
-<<<<<<< HEAD
-=======
-
-  ## Example usage
-
-  Firstly, we can start the pipeline providing its options:
-
-      options = %Membrane.Testing.Pipeline.Options {
-        elements: [
-          source: %Membrane.Testing.Source{},
-          tested_element: TestedElement,
-          sink: %Membrane.Testing.Sink{}
-        ]
-      }
-      {:ok, pipeline} = Membrane.Testing.Pipeline.start_link(options)
-
-
   We can now wait till the end of the stream reaches the sink element (don't forget
   to import `Membrane.Testing.Assertions`):
 
@@ -140,7 +94,6 @@
   buffer:
 
       assert_sink_buffer(pipeline, :sink, %Membrane.Buffer{payload: 1})
->>>>>>> 7a23c70a
 
   """
 
@@ -163,20 +116,16 @@
     ## Links
     Map describing links between elements.
 
-<<<<<<< HEAD
     ## Module
     Pipeline Module with custom callbacks.
 
     ## Custom Args
     Arguments for Module's `handle_init` callback.
 
-=======
->>>>>>> 7a23c70a
     If links are not present or set to nil they will be populated automatically
     based on elements order using default pad names.
     """
 
-<<<<<<< HEAD
     defstruct [:elements, :links, :test_process, :module, :custom_args]
 
     @type t :: %__MODULE__{
@@ -205,10 +154,6 @@
 
     @enforce_keys [:test_process, :module]
     defstruct @enforce_keys ++ [:custom_pipeline_state]
-=======
-    @enforce_keys [:elements]
-    defstruct @enforce_keys ++ [:links, :test_process]
->>>>>>> 7a23c70a
 
     @type t :: %__MODULE__{
             test_process: pid() | nil,
@@ -225,14 +170,6 @@
     Pipeline.start(__MODULE__, default_options(pipeline_options), process_options)
   end
 
-<<<<<<< HEAD
-=======
-  defp default_options(%Options{test_process: nil} = options),
-    do: %Options{options | test_process: self()}
-
-  defp default_options(default), do: default
-
->>>>>>> 7a23c70a
   @doc """
   Links subsequent elements using default pads (linking `:input` to `:output` of
   previous element).
@@ -268,13 +205,8 @@
   end
 
   @impl true
-<<<<<<< HEAD
   def handle_init(%Options{links: nil, module: nil} = options) do
     new_links = populate_links(options.elements)
-=======
-  def handle_init(%Options{links: nil, elements: elements} = options) do
-    new_links = populate_links(elements)
->>>>>>> 7a23c70a
     handle_init(%Options{options | links: new_links})
   end
 
@@ -284,11 +216,7 @@
       links: options.links
     }
 
-<<<<<<< HEAD
     new_state = %State{test_process: options.test_process, module: nil}
-=======
-    new_state = Map.take(args, [:test_process])
->>>>>>> 7a23c70a
     {{:ok, spec}, new_state}
   end
 
@@ -313,7 +241,6 @@
       )
 
   @impl true
-<<<<<<< HEAD
   def handle_prepared_to_playing(%State{} = state),
     do:
       eval(
@@ -362,27 +289,6 @@
         fn -> {:ok, state} end,
         state
       )
-=======
-  def handle_stopped_to_prepared(state),
-    do: notify_playback_state_changed(:stopped, :prepared, state)
-
-  @impl true
-  def handle_prepared_to_playing(state),
-    do: notify_playback_state_changed(:prepared, :playing, state)
-
-  @impl true
-  def handle_playing_to_prepared(state),
-    do: notify_playback_state_changed(:playing, :prepared, state)
-
-  @impl true
-  def handle_prepared_to_stopped(state),
-    do: notify_playback_state_changed(:prepared, :stopped, state)
-
-  @impl true
-  def handle_notification(notification, from, state) do
-    notify_test_process({:handle_notification, {notification, from}}, state)
-  end
->>>>>>> 7a23c70a
 
   @impl true
   def handle_other({:for_element, element, message}, %State{} = state),
@@ -422,7 +328,6 @@
     end
   end
 
-<<<<<<< HEAD
   defp notify_playback_state_changed(previous, current, %State{} = state) do
     notify_test_process({:playback_state_changed, previous, current}, state)
   end
@@ -435,17 +340,6 @@
 
   defp unify_result({:ok, state}),
     do: {{:ok, []}, state}
-=======
-  def handle_other(message, state),
-    do: notify_test_process({:handle_other, message}, state)
-
-  defp notify_playback_state_changed(previous, current, state) do
-    notify_test_process({:playback_state_changed, previous, current}, state)
-  end
-
-  defp notify_test_process(message, %{test_process: test_process} = state) do
-    send(test_process, {__MODULE__, self(), message})
->>>>>>> 7a23c70a
 
   defp unify_result({{_, _}, _} = result),
     do: result
