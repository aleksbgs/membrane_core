defmodule Membrane.Core.PullBuffer do
  @moduledoc """
  Buffer that is attached to the `:input` pad when working in a `:pull` mode.

  It stores `Membrane.Buffer`, `Membrane.Event` and `Membrane.Caps` structs and
  prevents the situation when the data in a stream contains the discontinuities.
  It also guarantees that element won't be flooded with the incoming data.
  """
  alias Membrane.Buffer
  alias Membrane.Core.Message
  require Message
  use Bunch
  use Membrane.Log, tags: :core

  @qe Qex

  @non_buf_types [:event, :caps]

  @type t :: %__MODULE__{
          name: Membrane.Element.name_t(),
          demand_pid: pid(),
          input_ref: Membrane.Element.Pad.ref_t(),
          q: @qe.t(),
          preferred_size: pos_integer(),
          current_size: non_neg_integer(),
          demand: non_neg_integer(),
          min_demand: pos_integer(),
          metric: module(),
          toilet: boolean()
        }

  defstruct name: :pull_buffer,
            demand_pid: nil,
            input_ref: nil,
            q: nil,
            preferred_size: 100,
            current_size: 0,
            demand: nil,
            min_demand: nil,
            metric: nil,
            toilet: false

  @typedoc """
  Properties that can be passed when creating new PullBuffer
  """
  @type prop_t ::
          {:preferred_size, pos_integer()}
          | {:min_demand, pos_integer()}
          | {:toilet, boolean()}

  @type props_t :: [prop_t()]

  @spec new(
          Membrane.Element.name_t(),
          demand_pid :: pid,
          Membrane.Element.Pad.ref_t(),
          Membrane.Buffer.Metric.unit_t(),
          props_t
        ) :: t()
  def new(name, demand_pid, input_ref, demand_unit, props) do
    metric = Buffer.Metric.from_unit(demand_unit)
    preferred_size = props[:preferred_size] || metric.pullbuffer_preferred_size
    min_demand = props[:min_demand] || preferred_size |> div(4)
    default_toilet = %{warn: preferred_size * 2, fail: preferred_size * 4}

    toilet =
      case props[:toilet] do
        true -> default_toilet
        t when t in [nil, false] -> false
        t -> default_toilet |> Map.merge(t |> Map.new())
      end

    %__MODULE__{
      name: name,
      q: @qe.new,
      demand_pid: demand_pid,
      input_ref: input_ref,
      preferred_size: preferred_size,
      min_demand: min_demand,
      demand: preferred_size,
      metric: metric,
      toilet: toilet
    }
    |> fill()
  end

  @spec fill(t()) :: t()
  defp fill(%__MODULE__{} = pb), do: handle_demand(pb, 0)

  @spec store(t(), atom(), any()) :: {:ok, t()} | {:error, any()}
  def store(pb, type \\ :buffers, v)

  def store(
        %__MODULE__{current_size: size, preferred_size: pref_size, toilet: false} = pb,
        :buffers,
        v
      )
      when is_list(v) do
    if size >= pref_size do
      debug("""
      PullBuffer #{inspect(pb.name)}: received buffers from input #{inspect(pb.input_ref)},
      despite not requesting them. It is probably caused by overestimating demand
      by previous element.
      """)
    end

    {:ok, do_store_buffers(pb, v)}
  end

  def store(%__MODULE__{toilet: %{warn: warn_lvl, fail: fail_lvl}} = pb, :buffers, v)
      when is_list(v) do
    %__MODULE__{current_size: size} = pb = do_store_buffers(pb, v)

    if size >= warn_lvl do
      above_level =
        if size < fail_lvl do
          "warn level"
        else
          "fail_level"
        end

      warn([
        """
        PullBuffer #{inspect(pb.name)} (toilet): received #{inspect(size)} buffers,
        which is above #{above_level}, from input #{inspect(pb.input_ref)} that works in push mode.
        To have control over amount of buffers being produced, consider using push mode.
        If this is a normal situation, increase toilet warn/fail level.
        Buffers: \
        """,
        Buffer.print(v),
        """

        PullBuffer #{inspect(pb)}
        """
      ])
    end

    if size >= fail_lvl do
      warn_error(
        "PullBuffer #{inspect(pb.name)} (toilet): failing: too many buffers",
        {:pull_buffer, toilet: :too_many_buffers}
      )
    else
      {:ok, pb}
    end
  end

  def store(pb, :buffer, v), do: store(pb, :buffers, [v])

  def store(%__MODULE__{q: q} = pb, type, v) when type in @non_buf_types do
    report("Storing #{type}", pb)
    {:ok, %__MODULE__{pb | q: q |> @qe.push({:non_buffer, type, v})}}
  end

  defp do_store_buffers(%__MODULE__{q: q, current_size: size, metric: metric} = pb, v) do
    buf_cnt = v |> metric.buffers_size
    report("Storing #{inspect(buf_cnt)} buffers", pb)

    %__MODULE__{
      pb
      | q: q |> @qe.push({:buffers, v, buf_cnt}),
        current_size: size + buf_cnt
    }
  end

  def take(%__MODULE__{current_size: size} = pb, count) when count >= 0 do
    report("Taking #{inspect(count)} buffers", pb)
    {out, %__MODULE__{current_size: new_size} = pb} = do_take(pb, count)
    pb = pb |> handle_demand(size - new_size)
    {{:ok, out}, pb}
  end

  defp do_take(%__MODULE__{q: q, current_size: size, metric: metric} = pb, count) do
    {out, nq} = q |> q_pop(count, metric)
    {out, %__MODULE__{pb | q: nq, current_size: max(0, size - count)}}
  end

  defp q_pop(q, count, metric, acc \\ [])

  defp q_pop(q, count, metric, acc) when count > 0 do
    q
    |> @qe.pop
    |> case do
      {{:value, {:buffers, b, buf_cnt}}, nq} when count >= buf_cnt ->
        q_pop(nq, count - buf_cnt, metric, [{:buffers, b, buf_cnt} | acc])

      {{:value, {:buffers, b, buf_cnt}}, nq} when count < buf_cnt ->
        {b, back} = b |> metric.split_buffers(count)
        nq = nq |> @qe.push_front({:buffers, back, buf_cnt - count})
        {{:value, [{:buffers, b, count} | acc] |> Enum.reverse()}, nq}

      {:empty, nq} ->
        {{:empty, acc |> Enum.reverse()}, nq}

      {{:value, {:non_buffer, type, e}}, nq} ->
        q_pop(nq, count, metric, [{type, e} | acc])
    end
  end

  defp q_pop(q, 0, metric, acc) do
    q
    |> @qe.pop
    |> case do
      {{:value, {:non_buffer, type, e}}, nq} -> q_pop(nq, 0, metric, [{type, e} | acc])
      _ -> {{:value, acc |> Enum.reverse()}, q}
    end
  end

  @spec empty?(t()) :: boolean()
  def empty?(%__MODULE__{current_size: size}), do: size == 0

  defp handle_demand(
         %__MODULE__{
           toilet: false,
           demand_pid: demand_pid,
           input_ref: input_ref,
           current_size: size,
           preferred_size: pref_size,
           demand: demand,
           min_demand: min_demand
         } = pb,
         new_demand
       )
       when size < pref_size and demand + new_demand > 0 do
    to_demand = max(demand + new_demand, min_demand)

    report(
      """
      Sending demand of size #{inspect(to_demand)}
      to input #{inspect(pb.input_ref)}
      """,
      pb
    )

<<<<<<< HEAD
    Message.send(other_pid, :demand, [to_demand, other_ref])
=======
    send(demand_pid, {:membrane_demand, [to_demand, input_ref]})
>>>>>>> 840ecff1
    %__MODULE__{pb | demand: demand + new_demand - to_demand}
  end

  defp handle_demand(%__MODULE__{toilet: false, demand: demand} = pb, new_demand),
    do: %__MODULE__{pb | demand: demand + new_demand}

  defp handle_demand(%__MODULE__{toilet: toilet} = pb, _new_demand) when toilet != false do
    pb
  end

  defp report(msg, %__MODULE__{
         name: name,
         current_size: size,
         preferred_size: pref_size,
         toilet: toilet
       }) do
    name_str =
      if toilet do
        "#{inspect(name)} (toilet)"
      else
        inspect(name)
      end

    debug([
      "PullBuffer #{name_str}: ",
      msg,
      "\n",
      "PullBuffer size: #{inspect(size)}, ",
      if toilet do
        "toilet limits: #{inspect(toilet)}"
      else
        "preferred size: #{inspect(pref_size)}"
      end
    ])
  end
end<|MERGE_RESOLUTION|>--- conflicted
+++ resolved
@@ -232,11 +232,7 @@
       pb
     )
 
-<<<<<<< HEAD
-    Message.send(other_pid, :demand, [to_demand, other_ref])
-=======
-    send(demand_pid, {:membrane_demand, [to_demand, input_ref]})
->>>>>>> 840ecff1
+    Message.send(demand_pid, :demand, [to_demand, input_ref])
     %__MODULE__{pb | demand: demand + new_demand - to_demand}
   end
 
