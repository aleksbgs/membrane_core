defmodule Membrane.Element.Base.Mixin.SourceBehaviour do
  @moduledoc """
  Module defining behaviour for source and filter elements.

  When used declares behaviour implementation, provides default callback definitions
  and imports macros.

  For more information on implementing elements, see `Membrane.Element.Base`.
  """

  alias Membrane.{Buffer, Element}
  alias Membrane.Core.Element.PadsSpecsParser
  alias Element.{CallbackContext, Pad}
  alias Element.Base.Mixin.CommonBehaviour

  @doc """
<<<<<<< HEAD
=======
  Callback that defines what source pads may be ever available for this
  element type.

  The default name for generic source pad, in elements that just produce some
  buffers is `:source`.

  Generated automatically by `def_source_pads/1` macro.
  """
  @callback membrane_source_pads() :: [Element.source_pad_specs_t()]

  @doc """
>>>>>>> 24a38c37
  Callback that is called when buffers should be emitted by the source or filter.

  It will be called only for source pads in the pull mode, as in their case demand
  is triggered by the sinks of the subsequent elements.

  In source elements, appropriate amount of data should be sent here. If it happens
  not to be yet available, element should store unsupplied demand and supply it
  when possible.

  In filter elements, this callback should usually return `:demand` action with
  size sufficient (at least approximately) for supplying incoming demand. This
  will result in calling `c:Membrane.Element.Base.Filter.handle_process_list/4` or
  `c:Membrane.Element.Base.Sink.handle_write_list/4`, which is to supply
  the demand. If it does not, or does only partially,
  `c:Membrane.Element.Base.Mixin.SourceBehaviour.handle_demand/5` is called
  again, until there is any data available on the sink pad.

  For sources in the push mode, element should generate buffers without this
  callback.
  """
  @callback handle_demand(
              pad :: Pad.name_t(),
              size :: non_neg_integer,
              unit :: Buffer.Metric.unit_t(),
              context :: CallbackContext.Demand.t(),
              state :: Element.state_t()
            ) :: CommonBehaviour.callback_return_t()

  @doc """
  Macro that defines known source pads for the element type.

  Allows to use `one_of/1` and `range/2` functions from `Membrane.Caps.Matcher`
  without module prefix.

  It automatically generates documentation from the given definition
  and adds compile-time caps specs validation.
  """
  defmacro def_source_pads(pads) do
    PadsSpecsParser.def_pads(pads, :source)
  end

  defmacro __using__(_) do
    quote location: :keep do
      @behaviour unquote(__MODULE__)

      import unquote(__MODULE__), only: [def_source_pads: 1]
    end
  end
end<|MERGE_RESOLUTION|>--- conflicted
+++ resolved
@@ -14,20 +14,6 @@
   alias Element.Base.Mixin.CommonBehaviour
 
   @doc """
-<<<<<<< HEAD
-=======
-  Callback that defines what source pads may be ever available for this
-  element type.
-
-  The default name for generic source pad, in elements that just produce some
-  buffers is `:source`.
-
-  Generated automatically by `def_source_pads/1` macro.
-  """
-  @callback membrane_source_pads() :: [Element.source_pad_specs_t()]
-
-  @doc """
->>>>>>> 24a38c37
   Callback that is called when buffers should be emitted by the source or filter.
 
   It will be called only for source pads in the pull mode, as in their case demand
