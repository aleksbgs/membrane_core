defmodule Membrane.Mixfile do
  use Mix.Project

<<<<<<< HEAD
  @version "0.4.0"
=======
  @version "0.4.1"
>>>>>>> 3761a7bc
  @source_ref "v#{@version}"

  def project do
    [
      app: :membrane_core,
      version: @version,
      elixir: "~> 1.7",
      elixirc_paths: elixirc_paths(Mix.env()),
      description: "Membrane Multimedia Framework (Core)",
      dialyzer: [
        flags: [:error_handling, :underspecs]
      ],
      package: package(),
      name: "Membrane Core",
      source_url: link(),
      docs: docs(),
      aliases: ["test.all": "do espec, test"],
      preferred_cli_env: [
        espec: :test,
        "test.all": :test,
        coveralls: :test,
        "coveralls.detail": :test,
        "coveralls.post": :test,
        "coveralls.html": :test
      ],
      test_coverage: [tool: ExCoveralls, test_task: "test.all"],
      deps: deps()
    ]
  end

  def application do
    [extra_applications: [], mod: {Membrane, []}]
  end

  defp elixirc_paths(:test), do: ["lib", "spec/support", "test/support"]
  defp elixirc_paths(_), do: ["lib"]

  defp link do
    "https://github.com/membraneframework/membrane-core"
  end

  defp docs do
    [
      main: "readme",
      extras: ["README.md"],
      source_ref: @source_ref,
      nest_modules_by_prefix: [
        Membrane.Pipeline,
        Membrane.Element,
        Membrane.Element.CallbackContext,
        Membrane.Payload,
        Membrane.Buffer,
        Membrane.Caps,
        Membrane.Event,
        Membrane.EventProtocol,
        Membrane.Log,
        Membrane.Testing
      ],
      groups_for_modules: [
        Pipeline: [~r/^Membrane.Pipeline.*/],
        Element: [
          ~r/^Membrane.Filter$/,
          ~r/^Membrane.Sink$/,
          ~r/^Membrane.Source$/,
          ~r/^Membrane.Element$/,
          ~r/^Membrane.Element(?!\.CallbackContext)\..*/,
          ~r/^Membrane.Core.InputBuffer/
        ],
        "Callback contexts": [~r/^Membrane.Element.CallbackContext.*/],
        Communication: [
          ~r/^Membrane.(Buffer|Payload|Caps|Event|Notification).*/
        ],
        Logging: [~r/^Membrane.Log.*/],
        Testing: [~r/^Membrane.Testing.*/],
        Utils: [
          ~r/^Membrane.Clock$/,
          ~r/^Membrane.Sync$/,
          ~r/^Membrane.Time.*/
        ]
      ]
    ]
  end

  defp package do
    [
      maintainers: ["Membrane Team"],
      licenses: ["Apache 2.0"],
      links: %{
        "GitHub" => link(),
        "Membrane Framework Homepage" => "https://membraneframework.org"
      }
    ]
  end

  defp deps do
    [
      {:ex_doc, "~> 0.21", only: :dev, runtime: false},
      {:espec, "~> 1.7", only: :test},
      {:excoveralls, "~> 0.11", only: :test},
      {:qex, "~> 0.3"},
      {:dialyxir, "~> 1.0.0-rc.7", only: [:dev], runtime: false},
      {:bunch, "~> 1.2"},
      {:ratio, "~> 2.0"}
    ]
  end
end<|MERGE_RESOLUTION|>--- conflicted
+++ resolved
@@ -1,11 +1,7 @@
 defmodule Membrane.Mixfile do
   use Mix.Project
 
-<<<<<<< HEAD
-  @version "0.4.0"
-=======
   @version "0.4.1"
->>>>>>> 3761a7bc
   @source_ref "v#{@version}"
 
   def project do
